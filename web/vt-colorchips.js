--- conflicted
+++ resolved
@@ -113,12 +113,8 @@
     function shouldEnhanceWidget(widget, node) {
         if (!widget || !node || !colorPalette) return false;
         if (widget.type !== 'combo') return false;
-        const nodeType = node.type;
-<<<<<<< HEAD
+    const nodeType = node.type;
     if (!nodeType || !nodeType.match(/^(GlamourGoddess|BodyBard|AestheticAlchemist|QualityQueen|SceneSeductress|PosePriestess|EncodingEnchantress|NegativityNullifier)$/)) return false;
-=======
-        if (!nodeType || !nodeType.match(/^(GlamourGoddess|BodyBard|AestheticAlchemist|QualityQueen|SceneSeductress|PosePriestess|EncodingEnchantress|NegativityNullifier|CharacterCreator|CharacterCache)$/)) return false;
->>>>>>> 04f9ce69
         return widget.name && Object.keys(colorPalette.colorFields).includes(widget.name);
     }
 
@@ -316,11 +312,7 @@
             }
 
             const violetNodes = window.app.graph._nodes.filter(node =>
-<<<<<<< HEAD
                 node.type && node.type.match(/^(GlamourGoddess|BodyBard|AestheticAlchemist|QualityQueen|SceneSeductress|PosePriestess|EncodingEnchantress|NegativityNullifier)$/)
-=======
-                node.type && node.type.match(/^(GlamourGoddess|BodyBard|AestheticAlchemist|QualityQueen|SceneSeductress|PosePriestess|EncodingEnchantress|NegativityNullifier|CharacterCreator|CharacterCache)$/)
->>>>>>> 04f9ce69
             );
 
             console.log(`Found ${violetNodes.length} Violet Tools nodes:`, violetNodes.map(n => n.type));
